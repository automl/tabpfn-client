--- conflicted
+++ resolved
@@ -12,21 +12,14 @@
     user_auth_handler = None
     inference_handler = None
 
+
 class CAAFEConfig:
     is_initialized = None
     use_server = None
     user_auth_handler = None
     inference_handler = None
 
-<<<<<<< HEAD
-=======
-class CAAFEConfig:
-    is_initialized = None
-    use_server = None
-    user_auth_handler = None
-    inference_handler = None
 
->>>>>>> a9679636
 g_tabpfn_config = TabPFNConfig()
 g_caafe_config = CAAFEConfig()
 
