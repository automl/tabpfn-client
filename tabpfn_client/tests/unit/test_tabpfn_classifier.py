--- conflicted
+++ resolved
@@ -36,7 +36,6 @@
 
     @patch("tabpfn_client.browser_auth.webbrowser.open", return_value=False)
     @patch("tabpfn_client.prompt_agent.PromptAgent.prompt_and_set_token")
-<<<<<<< HEAD
     @with_mock_server()
     def test_init_remote_classifier(
         self,
@@ -44,9 +43,6 @@
         mock_prompt_and_set_token,
         mock_webbrowser_open,
     ):
-=======
-    def test_init_remote_classifier(self, mock_server, mock_prompt_and_set_token):
->>>>>>> 7b8d42c3
         mock_prompt_and_set_token.side_effect = (
             lambda: UserAuthenticationClient.set_token(self.dummy_token)
         )
@@ -153,28 +149,17 @@
         "tabpfn_client.prompt_agent.PromptAgent.prompt_terms_and_cond",
         return_value=False,
     )
-<<<<<<< HEAD
     @patch("tabpfn_client.browser_auth.webbrowser.open", return_value=False)
+    @patch("builtins.input", side_effect=["1"])
     @with_mock_server()  # TODO (leo): investigate why this needs to be the last decorator
     def test_decline_terms_and_cond(
         self,
         mock_server,
+        mock_input,
         mock_webbrowser_open,
         mock_prompt_for_terms_and_cond,
     ):
-        # Mock connection
-=======
-    @patch(
-        "builtins.input",
-        side_effect=[
-            "1",
-        ],
-    )
-    def test_decline_terms_and_cond(
-        self, mock_server, mock_input, mock_prompt_for_terms_and_cond
-    ):
         # mock connection
->>>>>>> 7b8d42c3
         mock_server.router.get(mock_server.endpoints.root.path).respond(200)
 
         self.assertRaises(RuntimeError, init, use_server=True)
