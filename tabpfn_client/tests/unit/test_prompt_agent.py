import unittest
from unittest.mock import patch
from tabpfn_client.prompt_agent import PromptAgent


class TestPromptAgent(unittest.TestCase):
    def test_password_req_to_policy(self):
        password_req = ["Length(8)", "Uppercase(1)", "Numbers(1)", "Special(1)"]
        password_policy = PromptAgent.password_req_to_policy(password_req)
        requirements = [repr(req) for req in password_policy.test("")]
        self.assertEqual(password_req, requirements)

    @patch(
        "tabpfn_client.prompt_agent.PromptAgent.prompt_terms_and_cond",
        return_value=True,
    )
    @patch(
        "tabpfn_client.prompt_agent.getpass.getpass",
        side_effect=["Password123!", "Password123!"],
    )
    @patch(
        "builtins.input",
<<<<<<< HEAD
        side_effect=["1", "user@gmail.com", "test", "test", "test", "y", "test"],
=======
        side_effect=[
            "1",
            "y",
            "user@example.com",
            "y",
            "first",
            "last",
            "test",
            "test",
            "test",
            "y",
            "test",
        ],
>>>>>>> 7b8d42c3
    )
    def test_prompt_and_set_token_registration(
        self,
        mock_input,
        mock_getpass,
        mock_prompt_terms_and_cond,
    ):
        # for some reason, it needs to be patched with a with-statement instead of a decorator
        with patch(
            "tabpfn_client.prompt_agent.UserAuthenticationClient"
        ) as mock_auth_client:
            mock_auth_client.try_browser_login.return_value = (False, None)
            mock_auth_client.get_password_policy.return_value = [
                "Length(8)",
                "Uppercase(1)",
                "Numbers(1)",
                "Special(1)",
            ]
            mock_auth_client.set_token_by_registration.return_value = (
                True,
                "Registration successful",
                "dummy_token",
            )
            mock_auth_client.validate_email.return_value = (True, "")
            mock_auth_client.verify_email.return_value = (
                True,
                "Verification successful",
            )

            with patch("builtins.print"):
                PromptAgent.prompt_and_set_token()

<<<<<<< HEAD
        mock_auth_client.validate_email.assert_called_once_with("user@gmail.com")
=======
            mock_auth_client.validate_email.assert_called_once_with("user@example.com")
            mock_auth_client.set_token_by_registration.assert_called_once_with(
                "user@example.com",
                "Password123!",
                "Password123!",
                "tabpfn-2023",
                {
                    "first_name": "first",
                    "last_name": "last",
                    "company": "test",
                    "role": "test",
                    "use_case": "test",
                    "contact_via_email": True,
                    "agreed_terms_and_cond": True,
                    "agreed_personally_identifiable_information": True,
                },
            )
>>>>>>> 7b8d42c3

        mock_auth_client.try_browser_login.assert_called_once()
        mock_auth_client.validate_email.assert_called_once_with("user@gmail.com")
        mock_auth_client.set_token_by_registration.assert_called_once_with(
            "user@gmail.com",
            "Password123!",
            "Password123!",
            "tabpfn-2023",
            {
                "company": "test",
                "role": "test",
                "use_case": "test",
                "contact_via_email": True,
            },
        )

    @patch(
        "tabpfn_client.prompt_agent.PromptAgent.prompt_terms_and_cond",
        return_value=True,
    )
    @patch("getpass.getpass", side_effect=["password123"])
    @patch("builtins.input", side_effect=["2", "user@gmail.com"])
    def test_prompt_and_set_token_login(
        self, mock_input, mock_getpass, mock_prompt_terms_and_cond
    ):
        with patch(
            "tabpfn_client.prompt_agent.UserAuthenticationClient"
        ) as mock_auth_client:
            mock_auth_client.try_browser_login.return_value = (False, None)
            mock_auth_client.set_token_by_login.return_value = (
                True,
                "Login successful",
                200,
            )
            PromptAgent.prompt_and_set_token()
            mock_auth_client.set_token_by_login.assert_called_once()
            mock_auth_client.try_browser_login.assert_called_once()

    @patch("builtins.input", return_value="y")
    def test_prompt_terms_and_cond_returns_true(self, mock_input):
        result = PromptAgent.prompt_terms_and_cond()
        self.assertTrue(result)

    @patch("builtins.input", return_value="n")
    def test_prompt_terms_and_cond_returns_false(self, mock_input):
        result = PromptAgent.prompt_terms_and_cond()
        self.assertFalse(result)

    @patch("builtins.input", return_value="1")
    def test_choice_with_retries_valid_first_try(self, mock_input):
        result = PromptAgent._choice_with_retries(
            "Please enter your choice: ", ["1", "2"]
        )
        self.assertEqual(result, "1")

    @patch("builtins.input", side_effect=["3", "3", "1"])
    def test_choice_with_retries_valid_third_try(self, mock_input):
        result = PromptAgent._choice_with_retries(
            "Please enter your choice: ", ["1", "2"]
        )
        self.assertEqual(result, "1")<|MERGE_RESOLUTION|>--- conflicted
+++ resolved
@@ -10,19 +10,9 @@
         requirements = [repr(req) for req in password_policy.test("")]
         self.assertEqual(password_req, requirements)
 
-    @patch(
-        "tabpfn_client.prompt_agent.PromptAgent.prompt_terms_and_cond",
-        return_value=True,
-    )
-    @patch(
-        "tabpfn_client.prompt_agent.getpass.getpass",
-        side_effect=["Password123!", "Password123!"],
-    )
+    @patch("getpass.getpass", side_effect=["Password123!", "Password123!"])
     @patch(
         "builtins.input",
-<<<<<<< HEAD
-        side_effect=["1", "user@gmail.com", "test", "test", "test", "y", "test"],
-=======
         side_effect=[
             "1",
             "y",
@@ -36,14 +26,8 @@
             "y",
             "test",
         ],
->>>>>>> 7b8d42c3
     )
-    def test_prompt_and_set_token_registration(
-        self,
-        mock_input,
-        mock_getpass,
-        mock_prompt_terms_and_cond,
-    ):
+    def test_prompt_and_set_token_registration(self, mock_input, mock_getpass):
         # for some reason, it needs to be patched with a with-statement instead of a decorator
         with patch(
             "tabpfn_client.prompt_agent.UserAuthenticationClient"
@@ -66,12 +50,8 @@
                 "Verification successful",
             )
 
-            with patch("builtins.print"):
-                PromptAgent.prompt_and_set_token()
+            PromptAgent.prompt_and_set_token()
 
-<<<<<<< HEAD
-        mock_auth_client.validate_email.assert_called_once_with("user@gmail.com")
-=======
             mock_auth_client.validate_email.assert_called_once_with("user@example.com")
             mock_auth_client.set_token_by_registration.assert_called_once_with(
                 "user@example.com",
@@ -89,32 +69,10 @@
                     "agreed_personally_identifiable_information": True,
                 },
             )
->>>>>>> 7b8d42c3
 
-        mock_auth_client.try_browser_login.assert_called_once()
-        mock_auth_client.validate_email.assert_called_once_with("user@gmail.com")
-        mock_auth_client.set_token_by_registration.assert_called_once_with(
-            "user@gmail.com",
-            "Password123!",
-            "Password123!",
-            "tabpfn-2023",
-            {
-                "company": "test",
-                "role": "test",
-                "use_case": "test",
-                "contact_via_email": True,
-            },
-        )
-
-    @patch(
-        "tabpfn_client.prompt_agent.PromptAgent.prompt_terms_and_cond",
-        return_value=True,
-    )
     @patch("getpass.getpass", side_effect=["password123"])
     @patch("builtins.input", side_effect=["2", "user@gmail.com"])
-    def test_prompt_and_set_token_login(
-        self, mock_input, mock_getpass, mock_prompt_terms_and_cond
-    ):
+    def test_prompt_and_set_token_login(self, mock_input, mock_getpass):
         with patch(
             "tabpfn_client.prompt_agent.UserAuthenticationClient"
         ) as mock_auth_client:
