import textwrap
import getpass
from password_strength import PasswordPolicy

from tabpfn_client.service_wrapper import UserAuthenticationClient


class PromptAgent:
    def __new__(cls):
        raise RuntimeError(
            "This class should not be instantiated. Use classmethods instead."
        )

    @staticmethod
    def indent(text: str):
        indent_factor = 2
        indent_str = " " * indent_factor
        return textwrap.indent(text, indent_str)

    @staticmethod
    def password_req_to_policy(password_req: list[str]):
        """
        Small function that receives password requirements as a list of
        strings like "Length(8)" and returns a corresponding
        PasswordPolicy object.
        """
        requirements = {}
        for req in password_req:
            word_part, number_part = req.split("(")
            number = int(number_part[:-1])
            requirements[word_part.lower()] = number
        return PasswordPolicy.from_names(**requirements)

    @classmethod
    def prompt_welcome(cls):
        prompt = "\n".join(
            [
                "Welcome to TabPFN!",
                "",
                "TabPFN is still under active development, and we are working hard to make it better.",
                "Please bear with us if you encounter any issues.",
                "",
            ]
        )

        print(cls.indent(prompt))

    @classmethod
    def prompt_and_set_token(cls):
<<<<<<< HEAD
        # Try browser login first
        success, message = UserAuthenticationClient.try_browser_login()
        if success:
            print(cls.indent("Login via browser successful!"))
            return

        # Fall back to CLI login if browser login failed
        # Show terms and conditions for CLI login
        if not cls.prompt_terms_and_cond():
            raise RuntimeError(
                "You must agree to the terms and conditions to use TabPFN"
            )

        # Rest of the existing CLI login code
=======
        # Choose between registration and login
>>>>>>> 7b8d42c3
        prompt = "\n".join(
            [
                "Please choose one of the following options:",
                "(1) Create a TabPFN account",
                "(2) Login to your TabPFN account",
                "",
                "Please enter your choice: ",
            ]
        )
        choice = cls._choice_with_retries(prompt, ["1", "2"])
        email = ""

        # Registration
        if choice == "1":
            validation_link = "tabpfn-2023"

            agreed_terms_and_cond = cls.prompt_terms_and_cond()
            if not agreed_terms_and_cond:
                raise RuntimeError(
                    "You must agree to the terms and conditions to use TabPFN"
                )

            while True:
                email = input(cls.indent("Please enter your email: "))
                # Send request to server to check if email is valid and not already taken.
                is_valid, message = UserAuthenticationClient.validate_email(email)
                if is_valid:
                    break
                else:
                    print(cls.indent(message + "\n"))

            password_req = UserAuthenticationClient.get_password_policy()
            password_policy = cls.password_req_to_policy(password_req)
            password_req_prompt = "\n".join(
                [
                    "",
                    "Password requirements (minimum):",
                    "\n".join([f". {req}" for req in password_req]),
                    "",
                    "Please enter your password: ",
                ]
            )
            while True:
                password = getpass.getpass(cls.indent(password_req_prompt))
                password_req_prompt = "Please enter your password: "
                if len(password_policy.test(password)) != 0:
                    print(cls.indent("Password requirements not satisfied.\n"))
                    continue

                password_confirm = getpass.getpass(
                    cls.indent("Please confirm your password: ")
                )
                if password == password_confirm:
                    break
                else:
                    print(
                        cls.indent(
                            "Entered password and confirmation password do not match, please try again.\n"
                        )
                    )
            agreed_personally_identifiable_information = (
                cls.prompt_personally_identifiable_information()
            )
            if not agreed_personally_identifiable_information:
                raise RuntimeError("You must agree to not upload personal data.")

            additional_info = cls.prompt_add_user_information()
            additional_info["agreed_terms_and_cond"] = agreed_terms_and_cond
            additional_info[
                "agreed_personally_identifiable_information"
            ] = agreed_personally_identifiable_information
            (
                is_created,
                message,
                access_token,
            ) = UserAuthenticationClient.set_token_by_registration(
                email, password, password_confirm, validation_link, additional_info
            )
            if not is_created:
                raise RuntimeError("User registration failed: " + str(message) + "\n")

            print(
                cls.indent(
                    "Account created successfully! To start using TabPFN please enter the verification code we sent you by mail."
                )
                + "\n"
            )
            # verify token from email
            cls._verify_user_email(access_token=access_token)

        # Login
        elif choice == "2":
            # login to account
            while True:
                email = input(cls.indent("Please enter your email: "))
                password = getpass.getpass(cls.indent("Please enter your password: "))

                (
                    access_token,
                    message,
                    status_code,
                ) = UserAuthenticationClient.set_token_by_login(email, password)
                if status_code == 200 and access_token is not None:
                    break
                print(cls.indent("Login failed: " + str(message)) + "\n")
                if status_code == 403:
                    # 403 implies that the email is not verified
                    cls._verify_user_email(access_token=access_token)
                    UserAuthenticationClient.set_token_by_login(email, password)
                    break

                prompt = "\n".join(
                    [
                        "Please choose one of the following options:",
                        "(1) Retry login",
                        "(2) Reset your password",
                        "",
                        "Please enter your choice: ",
                    ]
                )
                choice = cls._choice_with_retries(prompt, ["1", "2"])

                if choice == "1":
                    continue
                elif choice == "2":
                    sent = False
                    print(
                        cls.indent(
                            "We will send you an email with a link "
                            "that allows you to reset your password. \n"
                        )
                    )
                    while True:
                        (
                            sent,
                            message,
                        ) = UserAuthenticationClient.send_reset_password_email(email)
                        print("\n" + cls.indent(message))
                        if sent:
                            break
                        email = input(cls.indent("Please enter your email address: "))
                    print(
                        cls.indent(
                            "Once you have reset your password, you will be able to login here: "
                        )
                    )

            print(cls.indent("Login successful!") + "\n")

    @classmethod
    def prompt_terms_and_cond(cls) -> bool:
        t_and_c = "\n".join(
            [
                "\nPlease refer to our terms and conditions at: https://www.priorlabs.ai/terms "
                "By using TabPFN, you agree to the following terms and conditions:",
                "Do you agree to the above terms and conditions? (y/n): ",
            ]
        )
        choice = cls._choice_with_retries(t_and_c, ["y", "n"])
        return choice == "y"

    @classmethod
    def prompt_personally_identifiable_information(cls) -> bool:
        pii = "\n".join(
            [
                "Do you agree to not upload personal data? (y/n): ",
            ]
        )
        choice = cls._choice_with_retries(pii, ["y", "n"])
        return choice == "y"

    @classmethod
    def prompt_add_user_information(cls) -> dict:
        print(cls.indent("\nPlease provide your name:"))

        # Required fields
        while True:
            first_name = input(cls.indent("First Name: ")).strip()
            if not first_name:
                print(
                    cls.indent("First name is required. Please enter your first name.")
                )
                continue
            break

        while True:
            last_name = input(cls.indent("Last Name: ")).strip()
            if not last_name:
                print(cls.indent("Last name is required. Please enter your last name."))
                continue
            break

        print(
            cls.indent(
                "\nTo help us tailor our support and services to your needs, we have a few optional questions. "
                "Feel free to skip any question by leaving it blank."
            )
            + "\n"
        )

        company = input(cls.indent("Where do you work? "))
        role = input(cls.indent("What is your role? "))
        use_case = input(cls.indent("What do you want to use TabPFN for? "))

        choice_contact = cls._choice_with_retries(
            "Can we reach out to you via email to support you? (y/n):", ["y", "n"]
        )
        contact_via_email = True if choice_contact == "y" else False

        return {
            "first_name": first_name,
            "last_name": last_name,
            "company": company,
            "role": role,
            "use_case": use_case,
            "contact_via_email": contact_via_email,
        }

    @classmethod
    def prompt_reusing_existing_token(cls):
        prompt = "\n".join(
            [
                "Welcome Back! Found existing access token, reusing it for authentication."
            ]
        )

        print(cls.indent(prompt))

    @classmethod
    def reverify_email(cls, access_token):
        prompt = "\n".join(
            [
                "Please check your inbox for the verification email.",
                "Note: The email might be in your spam folder or could have expired.",
            ]
        )
        print(cls.indent(prompt))
        retry_verification = "\n".join(
            [
                "Do you want to resend email verification link? (y/n): ",
            ]
        )
        choice = cls._choice_with_retries(retry_verification, ["y", "n"])
        if choice == "y":
            # get user email from UserAuthenticationClient and resend verification email
            sent, message = UserAuthenticationClient.send_verification_email(
                access_token
            )
            if not sent:
                print(cls.indent("Failed to send verification email: " + message))
            else:
                print(
                    cls.indent(
                        "A verification email has been sent, provided the details are correct!"
                    )
                    + "\n"
                )
        # verify token from email
        cls._verify_user_email(access_token=access_token)
        UserAuthenticationClient.set_token(access_token)
        return

    @classmethod
    def prompt_retrieved_greeting_messages(cls, greeting_messages: list[str]):
        for message in greeting_messages:
            print(cls.indent(message))

    @classmethod
    def prompt_confirm_password_for_user_account_deletion(cls) -> str:
        print(cls.indent("You are about to delete your account."))
        confirm_pass = getpass.getpass(
            cls.indent("Please confirm by entering your password: ")
        )

        return confirm_pass

    @classmethod
    def prompt_account_deleted(cls):
        print(cls.indent("Your account has been deleted."))

    @classmethod
    def _choice_with_retries(cls, prompt: str, choices: list) -> str:
        """
        Prompt text and give user infinitely many attempts to select one of the possible choices. If valid choice
        is selected, return choice in lowercase.
        """
        assert all(c.lower() == c for c in choices), "Choices need to be lower case."
        choice = input(cls.indent(prompt))

        # retry until valid choice is made
        while True:
            if choice.lower() not in choices:
                choices_str = (
                    ", ".join(f"'{item}'" for item in choices[:-1])
                    + f" or '{choices[-1]}'"
                )
                choice = input(
                    cls.indent(f"Invalid choice, please enter {choices_str}: ")
                )
            else:
                break

        return choice.lower()

    @classmethod
    def _verify_user_email(cls, access_token: str):
        verified = False
        while not verified:
            token = input(
                cls.indent(
                    "Please enter the correct verification code sent to your email: "
                )
            )
            verified, message = UserAuthenticationClient.verify_email(
                token, access_token
            )
            if not verified:
                print("\n" + cls.indent(str(message) + "Please try again!") + "\n")
            else:
                print(cls.indent("Email verified successfully!") + "\n")
                break
        return<|MERGE_RESOLUTION|>--- conflicted
+++ resolved
@@ -47,24 +47,13 @@
 
     @classmethod
     def prompt_and_set_token(cls):
-<<<<<<< HEAD
         # Try browser login first
         success, message = UserAuthenticationClient.try_browser_login()
         if success:
             print(cls.indent("Login via browser successful!"))
             return
 
-        # Fall back to CLI login if browser login failed
-        # Show terms and conditions for CLI login
-        if not cls.prompt_terms_and_cond():
-            raise RuntimeError(
-                "You must agree to the terms and conditions to use TabPFN"
-            )
-
         # Rest of the existing CLI login code
-=======
-        # Choose between registration and login
->>>>>>> 7b8d42c3
         prompt = "\n".join(
             [
                 "Please choose one of the following options:",
@@ -133,9 +122,9 @@
 
             additional_info = cls.prompt_add_user_information()
             additional_info["agreed_terms_and_cond"] = agreed_terms_and_cond
-            additional_info[
-                "agreed_personally_identifiable_information"
-            ] = agreed_personally_identifiable_information
+            additional_info["agreed_personally_identifiable_information"] = (
+                agreed_personally_identifiable_information
+            )
             (
                 is_created,
                 message,
