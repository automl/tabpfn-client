--- conflicted
+++ resolved
@@ -9,6 +9,9 @@
 
 
 TabPFN is a foundation model for tabular data that outperforms traditional methods while being dramatically faster. This client library provides easy access to the TabPFN API, enabling state-of-the-art tabular machine learning in just a few lines of code.
+
+📚 For detailed usage examples and best practices, check out:
+- [Interactive Colab Tutorial](https://colab.research.google.com/drive/1ns_KdtyHgl29AOVwTw9c-DZrPj7fx_DW?usp=sharing)
 
 ## ⚠️ Alpha Release Note
 This is an alpha release. While we've tested it thoroughly in our use cases, you may encounter occasional issues. We appreciate your understanding and feedback as we continue to improve the service.
@@ -29,14 +32,9 @@
 
 ### Basic Usage
 ```python
-<<<<<<< HEAD
 from tabpfn_client import TabPFNClassifier
+# Login (interactive first time)
 
-=======
-from tabpfn_client import init, TabPFNClassifier
-# Login (interactive first time)
-init()
->>>>>>> 57bbaffe
 # Use it like any sklearn model
 model = TabPFNClassifier()
 model.fit(X_train, y_train)
@@ -81,7 +79,6 @@
 These limits will be increased in future releases.
 
 ## 🔑 Authentication
-
 ### Load Your Token
 ```python
 import tabpfn_client
@@ -136,19 +133,4 @@
 if [ -d "dist" ]; then rm -rf dist/*; fi
 python3 -m pip install --upgrade build; python3 -m build
 python3 -m twine upload --repository pypi dist/*
-<<<<<<< HEAD
-```
-=======
-```
-
-### Access/Delete Personal Information
-You can use our `UserDataClient` to access and delete personal information.
-
-```python
-from tabpfn_client import UserDataClient
-print(UserDataClient.get_data_summary())
-```
-
-📚 For detailed usage examples and best practices, check out:
-- [Interactive Colab Tutorial](https://colab.research.google.com/drive/1ns_KdtyHgl29AOVwTw9c-DZrPj7fx_DW?usp=sharing)
->>>>>>> 57bbaffe
+```