--- conflicted
+++ resolved
@@ -10,12 +10,7 @@
 
 TabPFN is a foundation model for tabular data that outperforms traditional methods while being dramatically faster. This client library provides easy access to the TabPFN API, enabling state-of-the-art tabular machine learning in just a few lines of code.
 
-<<<<<<< HEAD
-📚 For detailed usage examples and best practices, check out:
-- [Interactive Colab Tutorial](https://tinyurl.com/tabpfn-colab-online)
-=======
 📚 For detailed usage examples and best practices, check out our [Interactive Colab Tutorial](https://tinyurl.com/tabpfn-colab-online)
->>>>>>> adf254a4
 
 ## ⚠️ Alpha Release Note
 This is an alpha release. While we've tested it thoroughly in our use cases, you may encounter occasional issues. We appreciate your understanding and feedback as we continue to improve the service.
@@ -138,21 +133,13 @@
 ## 📚 Citation
 
 ```bibtex
-<<<<<<< HEAD
-@article{hollmann2024tabpfn,
-=======
 @article{hollmann2025tabpfn,
->>>>>>> adf254a4
  title={Accurate predictions on small data with a tabular foundation model},
  author={Hollmann, Noah and M{\"u}ller, Samuel and Purucker, Lennart and
          Krishnakumar, Arjun and K{\"o}rfer, Max and Hoo, Shi Bin and
          Schirrmeister, Robin Tibor and Hutter, Frank},
  journal={Nature},
-<<<<<<< HEAD
- year={2024},
-=======
  year={2025},
->>>>>>> adf254a4
  month={01},
  day={09},
  doi={10.1038/s41586-024-08328-6},
